#pragma clang diagnostic ignored "-Wmissing-prototypes"
#pragma clang diagnostic ignored "-Wmissing-braces"
#pragma clang diagnostic ignored "-Wunused-variable"

#include <metal_stdlib>
#include <simd/simd.h>

using namespace metal;

template<typename T, size_t Num>
struct spvUnsafeArray
{
<<<<<<< HEAD
    int a;
    float b;
    float c;
};

constant uint3 gl_WorkGroupSize [[maybe_unused]] = uint3(1u);

constant float _16[2] = { 1.0, 2.0 };
constant float _19[2] = { 3.0, 4.0 };
constant float _20[2][2] = { { 1.0, 2.0 }, { 3.0, 4.0 } };
constant float _21[2][2][2] = { { { 1.0, 2.0 }, { 3.0, 4.0 } }, { { 1.0, 2.0 }, { 3.0, 4.0 } } };

template<typename T, uint A>
inline void spvArrayCopyFromConstantToStack1(thread T (&dst)[A], constant T (&src)[A])
{
    for (uint i = 0; i < A; i++)
=======
    T elements[Num ? Num : 1];
    
    thread T& operator [] (size_t pos) thread
>>>>>>> 9f9276f5
    {
        return elements[pos];
    }
    constexpr const thread T& operator [] (size_t pos) const thread
    {
        return elements[pos];
    }
    
    device T& operator [] (size_t pos) device
    {
        return elements[pos];
    }
    constexpr const device T& operator [] (size_t pos) const device
    {
        return elements[pos];
    }
    
    constexpr const constant T& operator [] (size_t pos) const constant
    {
        return elements[pos];
    }
    
    threadgroup T& operator [] (size_t pos) threadgroup
    {
        return elements[pos];
    }
    constexpr const threadgroup T& operator [] (size_t pos) const threadgroup
    {
        return elements[pos];
    }
};

struct BUF
{
    int a;
    float b;
    float c;
};

constant spvUnsafeArray<float, 2> _16 = spvUnsafeArray<float, 2>({ 1.0, 2.0 });
constant spvUnsafeArray<float, 2> _19 = spvUnsafeArray<float, 2>({ 3.0, 4.0 });
constant spvUnsafeArray<spvUnsafeArray<float, 2>, 2> _20 = spvUnsafeArray<spvUnsafeArray<float, 2>, 2>({ spvUnsafeArray<float, 2>({ 1.0, 2.0 }), spvUnsafeArray<float, 2>({ 3.0, 4.0 }) });
constant spvUnsafeArray<spvUnsafeArray<spvUnsafeArray<float, 2>, 2>, 2> _21 = spvUnsafeArray<spvUnsafeArray<spvUnsafeArray<float, 2>, 2>, 2>({ spvUnsafeArray<spvUnsafeArray<float, 2>, 2>({ spvUnsafeArray<float, 2>({ 1.0, 2.0 }), spvUnsafeArray<float, 2>({ 3.0, 4.0 }) }), spvUnsafeArray<spvUnsafeArray<float, 2>, 2>({ spvUnsafeArray<float, 2>({ 1.0, 2.0 }), spvUnsafeArray<float, 2>({ 3.0, 4.0 }) }) });

kernel void main0(device BUF& o [[buffer(0)]])
{
    spvUnsafeArray<spvUnsafeArray<spvUnsafeArray<float, 2>, 2>, 2> c;
    c = _21;
    o.a = int(c[1][1][1]);
    spvUnsafeArray<float, 2> _43 = { o.b, o.c };
    spvUnsafeArray<float, 2> _48 = { o.b, o.b };
    spvUnsafeArray<spvUnsafeArray<float, 2>, 2> _49 = { _43, _48 };
    spvUnsafeArray<float, 2> _54 = { o.c, o.c };
    spvUnsafeArray<float, 2> _59 = { o.c, o.b };
    spvUnsafeArray<spvUnsafeArray<float, 2>, 2> _60 = { _54, _59 };
    spvUnsafeArray<spvUnsafeArray<spvUnsafeArray<float, 2>, 2>, 2> _61 = { _49, _60 };
    spvUnsafeArray<spvUnsafeArray<spvUnsafeArray<float, 2>, 2>, 2> d;
    d = _61;
    spvUnsafeArray<spvUnsafeArray<spvUnsafeArray<float, 2>, 2>, 2> e;
    e = d;
    o.b = e[1][0][1];
}
<|MERGE_RESOLUTION|>--- conflicted
+++ resolved
@@ -10,28 +10,9 @@
 template<typename T, size_t Num>
 struct spvUnsafeArray
 {
-<<<<<<< HEAD
-    int a;
-    float b;
-    float c;
-};
-
-constant uint3 gl_WorkGroupSize [[maybe_unused]] = uint3(1u);
-
-constant float _16[2] = { 1.0, 2.0 };
-constant float _19[2] = { 3.0, 4.0 };
-constant float _20[2][2] = { { 1.0, 2.0 }, { 3.0, 4.0 } };
-constant float _21[2][2][2] = { { { 1.0, 2.0 }, { 3.0, 4.0 } }, { { 1.0, 2.0 }, { 3.0, 4.0 } } };
-
-template<typename T, uint A>
-inline void spvArrayCopyFromConstantToStack1(thread T (&dst)[A], constant T (&src)[A])
-{
-    for (uint i = 0; i < A; i++)
-=======
     T elements[Num ? Num : 1];
     
     thread T& operator [] (size_t pos) thread
->>>>>>> 9f9276f5
     {
         return elements[pos];
     }
