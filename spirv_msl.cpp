/*
 * Copyright 2015-2016 The Brenwill Workshop Ltd.
 *
 * Licensed under the Apache License, Version 2.0 (the "License");
 * you may not use this file except in compliance with the License.
 * You may obtain a copy of the License at
 *
 *     http://www.apache.org/licenses/LICENSE-2.0
 *
 * Unless required by applicable law or agreed to in writing, software
 * distributed under the License is distributed on an "AS IS" BASIS,
 * WITHOUT WARRANTIES OR CONDITIONS OF ANY KIND, either express or implied.
 * See the License for the specific language governing permissions and
 * limitations under the License.
 */

#include "spirv_msl.hpp"
#include "GLSL.std.450.h"
#include <algorithm>
#include <numeric>

using namespace spv;
using namespace spirv_cross;
using namespace std;

CompilerMSL::CompilerMSL(vector<uint32_t> spirv_)
    : CompilerGLSL(move(spirv_))
{
	options.vertex.fixup_clipspace = false;
}

string CompilerMSL::compile(MSLConfiguration &msl_cfg, vector<MSLVertexAttr> *p_vtx_attrs,
                            std::vector<MSLResourceBinding> *p_res_bindings)
{
	pad_type_ids_by_pad_len.clear();

	msl_config = msl_cfg;

	vtx_attrs_by_location.clear();
	if (p_vtx_attrs)
		for (auto &va : *p_vtx_attrs)
			vtx_attrs_by_location[va.location] = &va;

	resource_bindings.clear();
	if (p_res_bindings)
	{
		resource_bindings.reserve(p_res_bindings->size());
		for (auto &rb : *p_res_bindings)
			resource_bindings.push_back(&rb);
	}

	set_enabled_interface_variables(get_active_interface_variables());

	register_custom_functions();
	extract_builtins();
	localize_global_variables();
	add_interface_structs();
	extract_global_variables_from_functions();

	// Do not deal with ES-isms like precision, older extensions and such.
	options.es = false;
	options.version = 120;
	backend.float_literal_suffix = false;
	backend.uint32_t_literal_suffix = true;
	backend.basic_int_type = "int";
	backend.basic_uint_type = "uint";
	backend.discard_literal = "discard_fragment()";
	backend.swizzle_is_function = false;
	backend.shared_is_implied = false;
	backend.native_row_major_matrix = false;

	uint32_t pass_count = 0;
	do
	{
		if (pass_count >= 3)
			SPIRV_CROSS_THROW("Over 3 compilation loops detected. Must be a bug!");

		reset();

		next_metal_resource_index = MSLResourceBinding(); // Start bindings at zero

		// Move constructor for this type is broken on GCC 4.9 ...
		buffer = unique_ptr<ostringstream>(new ostringstream());

		emit_header();
		emit_resources();
		emit_custom_functions();
		emit_function_declarations();
		emit_function(get<SPIRFunction>(entry_point), 0);

		pass_count++;
	} while (force_recompile);

	return buffer->str();
}

string CompilerMSL::compile()
{
	MSLConfiguration default_msl_cfg;
	return compile(default_msl_cfg, nullptr, nullptr);
}

// Register the need to output any custom functions.
void CompilerMSL::register_custom_functions()
{
	custom_function_ops.clear();
	for (auto &i : inst)
	{
		auto op = static_cast<Op>(i.op);
		switch (op)
		{
		case OpFMod:
			custom_function_ops.insert(op);
			break;

		default:
			break;
		}
	}
}

// Adds any builtins used by this shader to the builtin_vars collection
void CompilerMSL::extract_builtins()
{
	builtin_vars.clear();

	for (auto &id : ids)
	{
		if (id.get_type() == TypeVariable)
		{
			auto &var = id.get<SPIRVariable>();
			auto &dec = meta[var.self].decoration;

			if (dec.builtin)
				builtin_vars[dec.builtin_type] = var.self;
		}
	}

	auto &execution = get_entry_point();
	if (execution.model == ExecutionModelVertex)
	{
		if (!(builtin_vars[BuiltInVertexIndex] || builtin_vars[BuiltInVertexId]))
			add_builtin(BuiltInVertexIndex);

		if (!(builtin_vars[BuiltInInstanceIndex] || builtin_vars[BuiltInInstanceId]))
			add_builtin(BuiltInInstanceIndex);
	}
}

// Adds an appropriate built-in variable for the specified builtin type.
void CompilerMSL::add_builtin(BuiltIn builtin_type)
{

	// Add a new typed variable for this interface structure.
	uint32_t next_id = increase_bound_by(2);
	uint32_t ib_type_id = next_id++;
	auto &ib_type = set<SPIRType>(ib_type_id);
	ib_type.basetype = SPIRType::UInt;
	ib_type.storage = StorageClassInput;

	uint32_t ib_var_id = next_id++;
	set<SPIRVariable>(ib_var_id, ib_type_id, StorageClassInput, 0);
	set_decoration(ib_var_id, DecorationBuiltIn, builtin_type);
	set_name(ib_var_id, builtin_to_glsl(builtin_type));

	builtin_vars[builtin_type] = ib_var_id;
}

// Move the Private global variables to the entry function.
// Non-constant variables cannot have global scope in Metal.
void CompilerMSL::localize_global_variables()
{
	auto &entry_func = get<SPIRFunction>(entry_point);
	auto iter = global_variables.begin();
	while (iter != global_variables.end())
	{
		uint32_t gv_id = *iter;
		auto &gbl_var = get<SPIRVariable>(gv_id);
		if (gbl_var.storage == StorageClassPrivate)
		{
			entry_func.add_local_variable(gv_id);
			iter = global_variables.erase(iter);
		}
		else
		{
			iter++;
		}
	}
}

// For any global variable accessed directly by a function,
// extract that variable and add it as an argument to that function.
void CompilerMSL::extract_global_variables_from_functions()
{

	// Uniforms
	std::unordered_set<uint32_t> global_var_ids;
	for (auto &id : ids)
	{
		if (id.get_type() == TypeVariable)
		{
			auto &var = id.get<SPIRVariable>();
			if (var.storage == StorageClassInput || var.storage == StorageClassUniform ||
			    var.storage == StorageClassUniformConstant || var.storage == StorageClassPushConstant)
				global_var_ids.insert(var.self);
		}
	}

	std::unordered_set<uint32_t> added_arg_ids;
	std::unordered_set<uint32_t> processed_func_ids;
	extract_global_variables_from_function(entry_point, added_arg_ids, global_var_ids, processed_func_ids);
}

// MSL does not support the use of global variables for shader input content.
// For any global variable accessed directly by the specified function, extract that variable,
// add it as an argument to that function, and the arg to the added_arg_ids collection.
void CompilerMSL::extract_global_variables_from_function(uint32_t func_id, std::unordered_set<uint32_t> &added_arg_ids,
                                                         std::unordered_set<uint32_t> &global_var_ids,
                                                         std::unordered_set<uint32_t> &processed_func_ids)
{
	// Avoid processing a function more than once
	if (processed_func_ids.find(func_id) != processed_func_ids.end())
		return;

	processed_func_ids.insert(func_id);

	auto &func = get<SPIRFunction>(func_id);

	// Recursively establish global args added to functions on which we depend.
	for (auto block : func.blocks)
	{
		auto &b = get<SPIRBlock>(block);
		for (auto &i : b.ops)
		{
			auto ops = stream(i);
			auto op = static_cast<Op>(i.op);

			switch (op)
			{
			case OpLoad:
			case OpAccessChain:
			{
				uint32_t base_id = ops[2];
				if (global_var_ids.find(base_id) != global_var_ids.end())
					added_arg_ids.insert(base_id);
				break;
			}
			case OpFunctionCall:
			{
				uint32_t inner_func_id = ops[2];
				std::unordered_set<uint32_t> inner_func_args;
				extract_global_variables_from_function(inner_func_id, inner_func_args, global_var_ids,
				                                       processed_func_ids);
				added_arg_ids.insert(inner_func_args.begin(), inner_func_args.end());
				break;
			}

			default:
				break;
			}
		}
	}

	// Add the global variables as arguments to the function
	if (func_id != entry_point)
	{
		uint32_t next_id = increase_bound_by(uint32_t(added_arg_ids.size()));
		for (uint32_t arg_id : added_arg_ids)
		{
			uint32_t type_id = get<SPIRVariable>(arg_id).basetype;
			func.add_parameter(type_id, next_id);
			set<SPIRVariable>(next_id, type_id, StorageClassFunction);

			// Ensure both the existing and new variables have the same name, and the name is valid
			string vld_name = ensure_valid_name(to_name(arg_id), "v");
			set_name(arg_id, vld_name);
			set_name(next_id, vld_name);

			meta[next_id].decoration.qualified_alias = meta[arg_id].decoration.qualified_alias;
			next_id++;
		}
	}
}

// Adds any interface structure variables needed by this shader
void CompilerMSL::add_interface_structs()
{
	auto &execution = get_entry_point();

	stage_in_var_ids.clear();
	qual_pos_var_name = "";

	uint32_t var_id;
	if (execution.model == ExecutionModelVertex && !vtx_attrs_by_location.empty())
	{
		std::unordered_set<uint32_t> vtx_bindings;
		bind_vertex_attributes(vtx_bindings);
		for (uint32_t vb : vtx_bindings)
		{
			var_id = add_interface_struct(StorageClassInput, vb);
			if (var_id)
				stage_in_var_ids.push_back(var_id);
		}
	}
	else
	{
		var_id = add_interface_struct(StorageClassInput);
		if (var_id)
			stage_in_var_ids.push_back(var_id);
	}

	stage_out_var_id = add_interface_struct(StorageClassOutput);
}

// Iterate through the variables and populates each input vertex attribute variable
// from the binding info provided during compiler construction, matching by location.
void CompilerMSL::bind_vertex_attributes(std::unordered_set<uint32_t> &bindings)
{
	auto &execution = get_entry_point();

	if (execution.model == ExecutionModelVertex)
	{
		for (auto &id : ids)
		{
			if (id.get_type() == TypeVariable)
			{
				auto &var = id.get<SPIRVariable>();
				auto &type = get<SPIRType>(var.basetype);

				if (var.storage == StorageClassInput && interface_variable_exists_in_entry_point(var.self) &&
				    !is_hidden_variable(var) && type.pointer)
				{
					auto &dec = meta[var.self].decoration;
					MSLVertexAttr *p_va = vtx_attrs_by_location[dec.location];
					if (p_va)
					{
						dec.binding = p_va->msl_buffer;
						dec.offset = p_va->msl_offset;
						dec.array_stride = p_va->msl_stride;
						dec.per_instance = p_va->per_instance;

						// Mark the vertex attributes that were used.
						p_va->used_by_shader = true;
						bindings.insert(p_va->msl_buffer);
					}
				}
			}
		}
	}
}

// Add an interface structure for the type of storage. For vertex inputs, each
// binding must have its own structure, and a structure is created for vtx_binding.
// For non-vertex input, and all outputs, the vtx_binding argument is ignored.
// Returns the ID of the newly added variable, or zero if no variable was added.
uint32_t CompilerMSL::add_interface_struct(StorageClass storage, uint32_t vtx_binding)
{
	auto &execution = get_entry_point();
	bool incl_builtins = (storage == StorageClassOutput);
	bool match_binding = (execution.model == ExecutionModelVertex) && (storage == StorageClassInput);

	// Accumulate the variables that should appear in the interface struct
	vector<SPIRVariable *> vars;
	for (auto &id : ids)
	{
		if (id.get_type() == TypeVariable)
		{
			auto &var = id.get<SPIRVariable>();
			auto &type = get<SPIRType>(var.basetype);
			auto &dec = meta[var.self].decoration;

			if (var.storage == storage && interface_variable_exists_in_entry_point(var.self) &&
			    !is_hidden_variable(var, incl_builtins) && (!match_binding || (vtx_binding == dec.binding)) &&
			    type.pointer)
			{
				vars.push_back(&var);
			}
		}
	}

	// If no variables qualify, leave
	if (vars.empty())
		return 0;

	// Add a new typed variable for this interface structure.
	// The initializer expression is allocated here, but populated when the function
	// declaraion is emitted, because it is cleared after each compilation pass.
	uint32_t next_id = increase_bound_by(3);
	uint32_t ib_type_id = next_id++;
	auto &ib_type = set<SPIRType>(ib_type_id);
	ib_type.basetype = SPIRType::Struct;
	ib_type.storage = storage;
	set_decoration(ib_type_id, DecorationBlock);

	uint32_t ib_var_id = next_id++;
	auto &var = set<SPIRVariable>(ib_var_id, ib_type_id, storage, 0);
	var.initializer = next_id++;

	// Set the binding of the variable and mark if packed (used only with vertex inputs)
	auto &var_dec = meta[ib_var_id].decoration;
	var_dec.binding = vtx_binding;

	// Track whether this is vertex input that is indexed, as opposed to stage_in
	bool is_indxd_vtx_input = (execution.model == ExecutionModelVertex && storage == StorageClassInput &&
	                           var_dec.binding != msl_config.vtx_attr_stage_in_binding);

	string ib_var_ref;

	if (storage == StorageClassInput)
	{
		ib_var_ref = stage_in_var_name;

		// Multiple vertex input bindings are available, so qualify each with the Metal buffer index
		if (execution.model == ExecutionModelVertex)
			ib_var_ref += convert_to_string(vtx_binding);
	}

	if (storage == StorageClassOutput)
	{
		ib_var_ref = stage_out_var_name;

		// Add the output interface struct as a local variable to the entry function,
		// and force the entry function to return the output interface struct from
		// any blocks that perform a function return.
		auto &entry_func = get<SPIRFunction>(entry_point);
		entry_func.add_local_variable(ib_var_id);
		for (auto &blk_id : entry_func.blocks)
		{
			auto &blk = get<SPIRBlock>(blk_id);
			if (blk.terminator == SPIRBlock::Return)
				blk.return_value = ib_var_id;
		}
	}

	set_name(ib_type_id, get_entry_point_name() + "_" + ib_var_ref);
	set_name(ib_var_id, ib_var_ref);

	size_t struct_size = 0;
	bool first_elem = true;
	for (auto p_var : vars)
	{
		// For index-accessed vertex attributes, copy the attribute characteristics to the parent
		// structure (all components have same vertex attribute characteristics except offset),
		// and add a reference to the vertex index builtin to the parent struct variable name.
		if (is_indxd_vtx_input && first_elem)
		{
			auto &elem_dec = meta[p_var->self].decoration;
			var_dec.binding = elem_dec.binding;
			var_dec.array_stride = elem_dec.array_stride;
			var_dec.per_instance = elem_dec.per_instance;
			ib_var_ref += "[" + get_vtx_idx_var_name(var_dec.per_instance) + "]";
			first_elem = false;
		}

		uint32_t type_id = p_var->basetype;
		auto &type = get<SPIRType>(type_id);
		if (type.basetype == SPIRType::Struct)
		{
			// Flatten the struct members into the interface struct
			uint32_t i = 0;
			for (auto &member : type.member_types)
			{
				// If needed, add a padding member to the struct to align to the next member's offset.
				uint32_t mbr_offset = get_member_decoration(type_id, i, DecorationOffset);
				struct_size =
				    pad_to_offset(ib_type, is_indxd_vtx_input, (var_dec.offset + mbr_offset), uint32_t(struct_size));

				// Add a reference to the member to the interface struct.
				uint32_t ib_mbr_idx = uint32_t(ib_type.member_types.size());
				ib_type.member_types.push_back(member); // membertype.self is different for array types

				// Give the member a name, and assign it an offset within the struct.
				string mbr_name = ensure_valid_name(to_qualified_member_name(type, i), "m");
				set_member_name(ib_type_id, ib_mbr_idx, mbr_name);
				set_member_decoration(ib_type_id, ib_mbr_idx, DecorationOffset, uint32_t(struct_size));
				struct_size = get_declared_struct_size(ib_type);

				// Update the original variable reference to include the structure reference
				string qual_var_name = ib_var_ref + "." + mbr_name;
				set_member_qualified_name(type_id, i, qual_var_name);

				// Copy the variable location from the original variable to the member
				uint32_t locn = get_member_decoration(type_id, i, DecorationLocation);
				set_member_decoration(ib_type_id, ib_mbr_idx, DecorationLocation, locn);

				// Set vertex binding offsets
				if (execution.model == ExecutionModelVertex && storage == StorageClassInput)
				{
					uint32_t offset = get_member_decoration(type_id, i, DecorationOffset);
					set_member_decoration(ib_type_id, ib_mbr_idx, DecorationOffset, offset);
				}

				// Mark the member as builtin if needed
				BuiltIn builtin;
				if (is_member_builtin(type, i, &builtin))
				{
					set_member_decoration(ib_type_id, ib_mbr_idx, DecorationBuiltIn, builtin);
					if (builtin == BuiltInPosition)
						qual_pos_var_name = qual_var_name;
				}

				i++;
			}
		}
		else
		{
			// If needed, add a padding member to the struct to align to the next member's offset.
			struct_size = pad_to_offset(ib_type, is_indxd_vtx_input, var_dec.offset, uint32_t(struct_size));

			// Add a reference to the variable type to the interface struct.
			uint32_t ib_mbr_idx = uint32_t(ib_type.member_types.size());
			ib_type.member_types.push_back(type_id);

			// Give the member a name, and assign it an offset within the struct.
			string mbr_name = ensure_valid_name(to_expression(p_var->self), "m");
			set_member_name(ib_type_id, ib_mbr_idx, mbr_name);
			set_member_decoration(ib_type_id, ib_mbr_idx, DecorationOffset, uint32_t(struct_size));
			struct_size = get_declared_struct_size(ib_type);

			// Update the original variable reference to include the structure reference
			string qual_var_name = ib_var_ref + "." + mbr_name;
			meta[p_var->self].decoration.qualified_alias = qual_var_name;

			// Copy the variable location from the original variable to the member
			auto &dec = meta[p_var->self].decoration;
			set_member_decoration(ib_type_id, ib_mbr_idx, DecorationLocation, dec.location);

			// Set vertex binding offsets
			if (execution.model == ExecutionModelVertex && storage == StorageClassInput)
				set_member_decoration(ib_type_id, ib_mbr_idx, DecorationOffset, dec.offset);

			// Mark the member as builtin if needed
			if (is_builtin_variable(*p_var))
			{
				set_member_decoration(ib_type_id, ib_mbr_idx, DecorationBuiltIn, dec.builtin_type);
				if (dec.builtin_type == BuiltInPosition)
					qual_pos_var_name = qual_var_name;
			}
		}
	}

	// Sort the members of the interface structure by their attribute numbers.
	// Oddly, Metal handles inputs better if they are sorted in reverse order,
	// particularly if the offsets are all equal.
	MemberSorter::SortAspect sort_aspect =
	    (storage == StorageClassInput) ? MemberSorter::LocationReverse : MemberSorter::Location;
	MemberSorter memberSorter(ib_type, meta[ib_type_id], sort_aspect);
	memberSorter.sort();

	return ib_var_id;
}

// Emits the file header info
void CompilerMSL::emit_header()
{
	for (auto &header : header_lines)
		statement(header);

	statement("#include <metal_stdlib>");
	statement("#include <simd/simd.h>");
	statement("");
	statement("using namespace metal;");
	statement("");
}

// Emits any needed custom function bodies.
void CompilerMSL::emit_custom_functions()
{
	for (auto &op : custom_function_ops)
	{
		switch (op)
		{
		case OpFMod:
			statement("// Support GLSL mod(), which is slightly different than Metal fmod()");
			statement("template<typename Tx, typename Ty>");
			statement("Tx mod(Tx x, Ty y);");
			statement("template<typename Tx, typename Ty>");
			statement("Tx mod(Tx x, Ty y)");
			begin_scope();
			statement("return x - y * floor(x / y);");
			end_scope();
			statement("");
			break;

		default:
			break;
		}
	}
}

void CompilerMSL::emit_resources()
{

	// Output all basic struct types which are not Block or BufferBlock as these are declared inplace
	// when such variables are instantiated.
	for (auto &id : ids)
	{
		if (id.get_type() == TypeType)
		{
			auto &type = id.get<SPIRType>();
			if (type.basetype == SPIRType::Struct && type.array.empty() && !type.pointer &&
			    (meta[type.self].decoration.decoration_flags &
			     ((1ull << DecorationBlock) | (1ull << DecorationBufferBlock))) == 0)
			{
				emit_struct(type);
			}
		}
	}

	// Output Uniform buffers and constants
	for (auto &id : ids)
	{
		if (id.get_type() == TypeVariable)
		{
			auto &var = id.get<SPIRVariable>();
			auto &type = get<SPIRType>(var.basetype);

			if (var.storage != StorageClassFunction && type.pointer &&
			    (type.storage == StorageClassUniform || type.storage == StorageClassUniformConstant ||
			     type.storage == StorageClassPushConstant) &&
			    !is_hidden_variable(var) && (meta[type.self].decoration.decoration_flags &
			                                 ((1ull << DecorationBlock) | (1ull << DecorationBufferBlock))))
			{
				emit_struct(type);
			}
		}
	}

	// Output interface blocks.
	for (uint32_t var_id : stage_in_var_ids)
		emit_interface_block(var_id);

	emit_interface_block(stage_out_var_id);

	// TODO: Consolidate and output loose uniforms into an input struct
}

// Override for MSL-specific syntax instructions
void CompilerMSL::emit_instruction(const Instruction &instruction)
{

#define BOP(op) emit_binary_op(ops[0], ops[1], ops[2], ops[3], #op)
#define BOP_CAST(op, type) \
	emit_binary_op_cast(ops[0], ops[1], ops[2], ops[3], #op, type, opcode_is_sign_invariant(opcode))
#define UOP(op) emit_unary_op(ops[0], ops[1], ops[2], #op)
#define QFOP(op) emit_quaternary_func_op(ops[0], ops[1], ops[2], ops[3], ops[4], ops[5], #op)
#define TFOP(op) emit_trinary_func_op(ops[0], ops[1], ops[2], ops[3], ops[4], #op)
#define BFOP(op) emit_binary_func_op(ops[0], ops[1], ops[2], ops[3], #op)
#define BFOP_CAST(op, type) \
	emit_binary_func_op_cast(ops[0], ops[1], ops[2], ops[3], #op, type, opcode_is_sign_invariant(opcode))
#define BFOP(op) emit_binary_func_op(ops[0], ops[1], ops[2], ops[3], #op)
#define UFOP(op) emit_unary_func_op(ops[0], ops[1], ops[2], #op)

	auto ops = stream(instruction);
	auto opcode = static_cast<Op>(instruction.op);

	switch (opcode)
	{

	// Comparisons
	case OpIEqual:
	case OpLogicalEqual:
	case OpFOrdEqual:
		BOP(==);
		break;

	case OpINotEqual:
	case OpLogicalNotEqual:
	case OpFOrdNotEqual:
		BOP(!=);
		break;

	case OpUGreaterThan:
	case OpSGreaterThan:
	case OpFOrdGreaterThan:
		BOP(>);
		break;

	case OpUGreaterThanEqual:
	case OpSGreaterThanEqual:
	case OpFOrdGreaterThanEqual:
		BOP(>=);
		break;

	case OpULessThan:
	case OpSLessThan:
	case OpFOrdLessThan:
		BOP(<);
		break;

	case OpULessThanEqual:
	case OpSLessThanEqual:
	case OpFOrdLessThanEqual:
		BOP(<=);
		break;

	// Derivatives
	case OpDPdx:
		UFOP(dfdx);
		break;

	case OpDPdy:
		UFOP(dfdy);
		break;

	case OpImageQuerySize:
	{
		auto &type = expression_type(ops[2]);
		uint32_t result_type = ops[0];
		uint32_t id = ops[1];

		if (type.basetype == SPIRType::Image)
		{
			string img_exp = to_expression(ops[2]);
			auto &img_type = type.image;
			switch (img_type.dim)
			{
			case Dim1D:
				if (img_type.arrayed)
					emit_op(result_type, id, join("uint2(", img_exp, ".get_width(), ", img_exp, ".get_array_size())"),
					        false);
				else
					emit_op(result_type, id, join(img_exp, ".get_width()"), true);
				break;

			case Dim2D:
			case DimCube:
				if (img_type.arrayed)
					emit_op(result_type, id, join("uint3(", img_exp, ".get_width(), ", img_exp, ".get_height(), ",
					                              img_exp, ".get_array_size())"),
					        false);
				else
					emit_op(result_type, id, join("uint2(", img_exp, ".get_width(), ", img_exp, ".get_height())"),
					        false);
				break;

			case Dim3D:
				emit_op(result_type, id,
				        join("uint3(", img_exp, ".get_width(), ", img_exp, ".get_height(), ", img_exp, ".get_depth())"),
				        false);
				break;

			default:
				break;
			}
		}
		else
			SPIRV_CROSS_THROW("Invalid type for OpImageQuerySize.");
		break;
	}

	default:
		CompilerGLSL::emit_instruction(instruction);
		break;
	}
}

// Override for MSL-specific extension syntax instructions
void CompilerMSL::emit_glsl_op(uint32_t result_type, uint32_t id, uint32_t eop, const uint32_t *args, uint32_t count)
{
	GLSLstd450 op = static_cast<GLSLstd450>(eop);

	switch (op)
	{
	case GLSLstd450Atan2:
		emit_binary_func_op(result_type, id, args[0], args[1], "atan2");
		break;

	default:
		CompilerGLSL::emit_glsl_op(result_type, id, eop, args, count);
		break;
	}
}

// Emit a structure declaration for the specified interface variable.
void CompilerMSL::emit_interface_block(uint32_t ib_var_id)
{
	if (ib_var_id)
	{
		auto &ib_var = get<SPIRVariable>(ib_var_id);
		auto &ib_type = get<SPIRType>(ib_var.basetype);
		emit_struct(ib_type);
	}
}

// Output a declaration statement for each function.
void CompilerMSL::emit_function_declarations()
{
	for (auto &id : ids)
		if (id.get_type() == TypeFunction)
		{
			auto &func = id.get<SPIRFunction>();
			if (func.self != entry_point)
				emit_function_prototype(func, true);
		}

	statement("");
}

void CompilerMSL::emit_function_prototype(SPIRFunction &func, uint64_t)
{
	emit_function_prototype(func, false);
}

// Emits the declaration signature of the specified function.
// If this is the entry point function, Metal-specific return value and function arguments are added.
void CompilerMSL::emit_function_prototype(SPIRFunction &func, bool is_decl)
{
	local_variable_names = resource_names;
	string decl;

	processing_entry_point = (func.self == entry_point);

	auto &type = get<SPIRType>(func.return_type);
	decl += func_type_decl(type);
	decl += " ";
	decl += clean_func_name(to_name(func.self));

	decl += "(";

	if (processing_entry_point)
	{
		decl += entry_point_args(!func.arguments.empty());

		// If entry point function has a output interface struct, set its initializer.
		// This is done at this late stage because the initialization expression is
		// cleared after each compilation pass.
		if (stage_out_var_id)
		{
			auto &so_var = get<SPIRVariable>(stage_out_var_id);
			auto &so_type = get<SPIRType>(so_var.basetype);
			set<SPIRExpression>(so_var.initializer, "{}", so_type.self, true);
		}
	}

	for (auto &arg : func.arguments)
	{
		add_local_variable_name(arg.id);

		bool is_uniform_struct = false;
		auto *var = maybe_get<SPIRVariable>(arg.id);
		if (var)
		{
			var->parameter = &arg; // Hold a pointer to the parameter so we can invalidate the readonly field if needed.

			// Check if this arg is one of the synthetic uniform args
			// created to handle uniform access inside the function
			auto &var_type = get<SPIRType>(var->basetype);
			is_uniform_struct =
			    ((var_type.basetype == SPIRType::Struct) &&
			     (var_type.storage == StorageClassUniform || var_type.storage == StorageClassUniformConstant ||
			      var_type.storage == StorageClassPushConstant));
		}

		decl += (is_uniform_struct ? "constant " : "thread ");
		decl += argument_decl(arg);

		// Manufacture automatic sampler arg for SampledImage texture
		auto &arg_type = get<SPIRType>(arg.type);
		if (arg_type.basetype == SPIRType::SampledImage)
			decl += ", thread const sampler& " + to_sampler_expression(arg.id);

		if (&arg != &func.arguments.back())
			decl += ", ";
	}

	decl += ")";
	statement(decl, (is_decl ? ";" : ""));
}

// Emit a texture operation
void CompilerMSL::emit_texture_op(const Instruction &i)
{
	auto ops = stream(i);
	auto op = static_cast<Op>(i.op);
	uint32_t length = i.length;

	if (i.offset + length > spirv.size())
		SPIRV_CROSS_THROW("Compiler::compile() opcode out of range.");

	uint32_t result_type = ops[0];
	uint32_t id = ops[1];
	uint32_t img = ops[2];
	uint32_t coord = ops[3];
	uint32_t comp = 0;
	bool gather = false;
	bool fetch = false;
	const uint32_t *opt = nullptr;

	switch (op)
	{
	case OpImageSampleDrefImplicitLod:
	case OpImageSampleDrefExplicitLod:
		opt = &ops[5];
		length -= 5;
		break;

	case OpImageSampleProjDrefImplicitLod:
	case OpImageSampleProjDrefExplicitLod:
		opt = &ops[5];
		length -= 5;
		break;

	case OpImageDrefGather:
		opt = &ops[5];
		gather = true;
		length -= 5;
		break;

	case OpImageGather:
		comp = ops[4];
		opt = &ops[5];
		gather = true;
		length -= 5;
		break;

	case OpImageFetch:
		fetch = true;
		opt = &ops[4];
		length -= 4;
		break;

	case OpImageSampleImplicitLod:
	case OpImageSampleExplicitLod:
	case OpImageSampleProjImplicitLod:
	case OpImageSampleProjExplicitLod:
	default:
		opt = &ops[4];
		length -= 4;
		break;
	}

	uint32_t bias = 0;
	uint32_t lod = 0;
	uint32_t grad_x = 0;
	uint32_t grad_y = 0;
	uint32_t coffset = 0;
	uint32_t offset = 0;
	uint32_t coffsets = 0;
	uint32_t sample = 0;
	uint32_t flags = 0;

	if (length)
	{
		flags = *opt;
		opt++;
		length--;
	}

	auto test = [&](uint32_t &v, uint32_t flag) {
		if (length && (flags & flag))
		{
			v = *opt++;
			length--;
		}
	};

	test(bias, ImageOperandsBiasMask);
	test(lod, ImageOperandsLodMask);
	test(grad_x, ImageOperandsGradMask);
	test(grad_y, ImageOperandsGradMask);
	test(coffset, ImageOperandsConstOffsetMask);
	test(offset, ImageOperandsOffsetMask);
	test(coffsets, ImageOperandsConstOffsetsMask);
	test(sample, ImageOperandsSampleMask);

	auto &img_type = expression_type(img).image;

	// Texture reference
	string expr = to_expression(img);

	// Texture function and sampler
	if (fetch)
	{
		expr += ".read(";
	}
	else
	{
		expr += std::string(".") + (gather ? "gather" : "sample") + "(" + to_sampler_expression(img) + ", ";
	}

	// Add texture coordinates
	bool forward = should_forward(coord);
	auto coord_expr = to_enclosed_expression(coord);
	string tex_coords = coord_expr;
	string array_coord;

	switch (img_type.dim)
	{
	case spv::DimBuffer:
		break;
	case Dim1D:
		if (img_type.arrayed)
		{
			tex_coords = coord_expr + ".x";
			array_coord = coord_expr + ".y";
			remove_duplicate_swizzle(tex_coords);
			remove_duplicate_swizzle(array_coord);
		}
		else
		{
			tex_coords = coord_expr + ".x";
		}
		break;

	case Dim2D:
		if (msl_config.flip_frag_y)
		{
			string coord_x = coord_expr + ".x";
			remove_duplicate_swizzle(coord_x);
			string coord_y = coord_expr + ".y";
			remove_duplicate_swizzle(coord_y);
			tex_coords = "float2(" + coord_x + ", (1.0 - " + coord_y + "))";
		}
		else
		{
			tex_coords = coord_expr + ".xy";
			remove_duplicate_swizzle(tex_coords);
		}

		if (img_type.arrayed)
		{
			array_coord = coord_expr + ".z";
			remove_duplicate_swizzle(array_coord);
		}

		break;

	case Dim3D:
	case DimCube:
		if (msl_config.flip_frag_y)
		{
			string coord_x = coord_expr + ".x";
			remove_duplicate_swizzle(coord_x);
			string coord_y = coord_expr + ".y";
			remove_duplicate_swizzle(coord_y);
			string coord_z = coord_expr + ".z";
			remove_duplicate_swizzle(coord_z);
			tex_coords = "float3(" + coord_x + ", (1.0 - " + coord_y + "), " + coord_z + ")";
		}
		else
		{
			tex_coords = coord_expr + ".xyz";
			remove_duplicate_swizzle(tex_coords);
		}

		if (img_type.arrayed)
		{
			array_coord = coord_expr + ".w";
			remove_duplicate_swizzle(array_coord);
		}

		break;

	default:
		break;
	}
	expr += tex_coords;

	// Add texture array index
	if (!array_coord.empty())
		expr += ", " + array_coord;

	// LOD Options
	if (bias)
	{
		forward = forward && should_forward(bias);
		expr += ", bias(" + to_expression(bias) + ")";
	}

	if (lod)
	{
		forward = forward && should_forward(lod);
		if (fetch)
		{
			expr += ", " + to_expression(lod);
		}
		else
		{
			expr += ", level(" + to_expression(lod) + ")";
		}
	}

	if (grad_x || grad_y)
	{
		forward = forward && should_forward(grad_x);
		forward = forward && should_forward(grad_y);
		string grad_opt;
		switch (img_type.dim)
		{
		case Dim2D:
			grad_opt = "2d";
			break;
		case Dim3D:
			grad_opt = "3d";
			break;
		case DimCube:
			grad_opt = "cube";
			break;
		default:
			grad_opt = "unsupported_gradient_dimension";
			break;
		}
		expr += ", gradient" + grad_opt + "(" + to_expression(grad_x) + ", " + to_expression(grad_y) + ")";
	}

	// Add offsets
	string offset_expr;
	if (coffset)
	{
		forward = forward && should_forward(coffset);
		offset_expr = to_expression(coffset);
	}
	else if (offset)
	{
		forward = forward && should_forward(offset);
		offset_expr = to_expression(offset);
	}

	if (!offset_expr.empty())
	{
		switch (img_type.dim)
		{
		case Dim2D:
			if (msl_config.flip_frag_y)
			{
				string coord_x = offset_expr + ".x";
				remove_duplicate_swizzle(coord_x);
				string coord_y = offset_expr + ".y";
				remove_duplicate_swizzle(coord_y);
				offset_expr = "float2(" + coord_x + ", (1.0 - " + coord_y + "))";
			}
			else
			{
				offset_expr = offset_expr + ".xy";
				remove_duplicate_swizzle(offset_expr);
			}

			expr += ", " + offset_expr;
			break;

		case Dim3D:
			if (msl_config.flip_frag_y)
			{
				string coord_x = offset_expr + ".x";
				remove_duplicate_swizzle(coord_x);
				string coord_y = offset_expr + ".y";
				remove_duplicate_swizzle(coord_y);
				string coord_z = offset_expr + ".z";
				remove_duplicate_swizzle(coord_z);
				offset_expr = "float3(" + coord_x + ", (1.0 - " + coord_y + "), " + coord_z + ")";
			}
			else
			{
				offset_expr = offset_expr + ".xyz";
				remove_duplicate_swizzle(offset_expr);
			}

			expr += ", " + offset_expr;
			break;

		default:
			break;
		}
	}

	if (comp)
	{
		forward = forward && should_forward(comp);
		expr += ", " + to_expression(comp);
	}

	expr += ")";

	emit_op(result_type, id, expr, forward);
}

// Establish sampled image as expression object and assign the sampler to it.
void CompilerMSL::emit_sampled_image_op(uint32_t result_type, uint32_t result_id, uint32_t image_id, uint32_t samp_id)
{
	set<SPIRExpression>(result_id, to_expression(image_id), result_type, true);
	meta[result_id].sampler = samp_id;
}

// Returns a string representation of the ID, usable as a function arg.
// Manufacture automatic sampler arg for SampledImage texture.
string CompilerMSL::to_func_call_arg(uint32_t id)
{
	string arg_str = CompilerGLSL::to_func_call_arg(id);

	// Manufacture automatic sampler arg if the arg is a SampledImage texture.
	Variant &id_v = ids[id];
	if (id_v.get_type() == TypeVariable)
	{
		auto &var = id_v.get<SPIRVariable>();
		auto &type = get<SPIRType>(var.basetype);
		if (type.basetype == SPIRType::SampledImage)
			arg_str += ", " + to_sampler_expression(id);
	}

	return arg_str;
}

// If the ID represents a sampled image that has been assigned a sampler already,
// generate an expression for the sampler, otherwise generate a fake sampler name
// by appending a suffix to the expression constructed from the ID.
string CompilerMSL::to_sampler_expression(uint32_t id)
{
	uint32_t samp_id = meta[id].sampler;
	return samp_id ? to_expression(samp_id) : to_expression(id) + sampler_name_suffix;
}

// Called automatically at the end of the entry point function
void CompilerMSL::emit_fixup()
{
	auto &execution = get_entry_point();

	if ((execution.model == ExecutionModelVertex) && stage_out_var_id && !qual_pos_var_name.empty())
	{
		if (options.vertex.fixup_clipspace)
		{
			const char *suffix = backend.float_literal_suffix ? "f" : "";
			statement(qual_pos_var_name, ".z = 2.0", suffix, " * ", qual_pos_var_name, ".z - ", qual_pos_var_name,
			          ".w;", "    // Adjust clip-space for Metal");
		}

		if (msl_config.flip_vert_y)
			statement(qual_pos_var_name, ".y = -(", qual_pos_var_name, ".y);", "    // Invert Y-axis for Metal");
	}
}

// Returns a declaration for a structure member.
string CompilerMSL::member_decl(const SPIRType &type, const SPIRType &membertype, uint32_t index)
{
	return join(type_to_glsl(membertype), " ", to_member_name(type, index), type_to_array_glsl(membertype),
	            member_attribute_qualifier(type, index));
}

// Return a MSL qualifier for the specified function attribute member
string CompilerMSL::member_attribute_qualifier(const SPIRType &type, uint32_t index)
{
	auto &execution = get_entry_point();

	BuiltIn builtin;
	bool is_builtin = is_member_builtin(type, index, &builtin);

	// Vertex function inputs
	if (execution.model == ExecutionModelVertex && type.storage == StorageClassInput)
	{
		if (is_builtin)
		{
			switch (builtin)
			{
			case BuiltInVertexId:
			case BuiltInVertexIndex:
			case BuiltInInstanceId:
			case BuiltInInstanceIndex:
				return string(" [[") + builtin_qualifier(builtin) + "]]";

			default:
				return "";
			}
		}
		uint32_t locn = get_ordered_member_location(type.self, index);
		return string(" [[attribute(") + convert_to_string(locn) + ")]]";
	}

	// Vertex function outputs
	if (execution.model == ExecutionModelVertex && type.storage == StorageClassOutput)
	{
		if (is_builtin)
		{
			switch (builtin)
			{
			case BuiltInClipDistance:
				return " /* [[clip_distance]] built-in not yet supported under Metal. */";

			case BuiltInPointSize: // Must output only if really rendering points
				return msl_config.is_rendering_points ? (string(" [[") + builtin_qualifier(builtin) + "]]") : "";

			case BuiltInPosition:
			case BuiltInLayer:
				return string(" [[") + builtin_qualifier(builtin) + "]]";

			default:
				return "";
			}
		}
		uint32_t locn = get_ordered_member_location(type.self, index);
		return string(" [[user(locn") + convert_to_string(locn) + ")]]";
	}

	// Fragment function inputs
	if (execution.model == ExecutionModelFragment && type.storage == StorageClassInput)
	{
		if (is_builtin)
		{
			switch (builtin)
			{
			case BuiltInFrontFacing:
			case BuiltInPointCoord:
			case BuiltInFragCoord:
			case BuiltInSampleId:
			case BuiltInSampleMask:
			case BuiltInLayer:
				return string(" [[") + builtin_qualifier(builtin) + "]]";

			default:
				return "";
			}
		}
		uint32_t locn = get_ordered_member_location(type.self, index);
		return string(" [[user(locn") + convert_to_string(locn) + ")]]";
	}

	// Fragment function outputs
	if (execution.model == ExecutionModelFragment && type.storage == StorageClassOutput)
	{
		if (is_builtin)
		{
			switch (builtin)
			{
			case BuiltInSampleMask:
			case BuiltInFragDepth:
				return string(" [[") + builtin_qualifier(builtin) + "]]";

			default:
				return "";
			}
		}
		uint32_t locn = get_ordered_member_location(type.self, index);
		return string(" [[color(") + convert_to_string(locn) + ")]]";
	}

	return "";
}

// Returns the location decoration of the member with the specified index in the specified type.
// If the location of the member has been explicitly set, that location is used. If not, this
// function assumes the members are ordered in their location order, and simply returns the
// index as the location.
uint32_t CompilerMSL::get_ordered_member_location(uint32_t type_id, uint32_t index)
{
	auto &m = meta.at(type_id);
	if (index < m.members.size())
	{
		auto &dec = m.members[index];
		if (dec.decoration_flags & (1ull << DecorationLocation))
			return dec.location;
	}

	return index;
}

string CompilerMSL::constant_expression(const SPIRConstant &c)
{
	if (!c.subconstants.empty())
	{
		// Handles Arrays and structures.
		string res = "{";
		for (auto &elem : c.subconstants)
		{
			res += constant_expression(get<SPIRConstant>(elem));
			if (&elem != &c.subconstants.back())
				res += ", ";
		}
		res += "}";
		return res;
	}
	else if (c.columns() == 1)
	{
		return constant_expression_vector(c, 0);
	}
	else
	{
		string res = type_to_glsl(get<SPIRType>(c.constant_type)) + "(";
		for (uint32_t col = 0; col < c.columns(); col++)
		{
			res += constant_expression_vector(c, col);
			if (col + 1 < c.columns())
				res += ", ";
		}
		res += ")";
		return res;
	}
}

// Returns the type declaration for a function, including the
// entry type if the current function is the entry point function
string CompilerMSL::func_type_decl(SPIRType &type)
{
	auto &execution = get_entry_point();
	// The regular function return type. If not processing the entry point function, that's all we need
	string return_type = type_to_glsl(type);
	if (!processing_entry_point)
		return return_type;

	// If an outgoing interface block has been defined, override the entry point return type
	if (stage_out_var_id)
	{
		auto &so_var = get<SPIRVariable>(stage_out_var_id);
		auto &so_type = get<SPIRType>(so_var.basetype);
		return_type = type_to_glsl(so_type);
	}

	// Prepend a entry type, based on the execution model
	string entry_type;
	switch (execution.model)
	{
	case ExecutionModelVertex:
		entry_type = "vertex";
		break;
	case ExecutionModelFragment:
		entry_type = (execution.flags & (1ull << ExecutionModeEarlyFragmentTests)) ?
		                 "fragment [[ early_fragment_tests ]]" :
		                 "fragment";
		break;
	case ExecutionModelGLCompute:
	case ExecutionModelKernel:
		entry_type = "kernel";
		break;
	default:
		entry_type = "unknown";
		break;
	}

	return entry_type + " " + return_type;
}

// Ensures the function name is not "main", which is illegal in MSL
string CompilerMSL::clean_func_name(string func_name)
{
	static std::string _clean_msl_main_func_name = "mmain";
	return (func_name == "main") ? _clean_msl_main_func_name : func_name;
}

// Returns a string containing a comma-delimited list of args for the entry point function
string CompilerMSL::entry_point_args(bool append_comma)
{
	auto &execution = get_entry_point();
	string ep_args;

	// Stage-in structures
	for (uint32_t var_id : stage_in_var_ids)
	{
		auto &var = get<SPIRVariable>(var_id);
		auto &type = get<SPIRType>(var.basetype);
		auto &dec = meta[var.self].decoration;

		bool use_stage_in =
		    (execution.model != ExecutionModelVertex || dec.binding == msl_config.vtx_attr_stage_in_binding);

		if (!ep_args.empty())
			ep_args += ", ";
		if (use_stage_in)
			ep_args += type_to_glsl(type) + " " + to_name(var.self) + " [[stage_in]]";
		else
			ep_args += "device " + type_to_glsl(type) + "* " + to_name(var.self) + " [[buffer(" +
			           convert_to_string(dec.binding) + ")]]";
	}

	// Uniforms
	for (auto &id : ids)
	{
		if (id.get_type() == TypeVariable)
		{
			auto &var = id.get<SPIRVariable>();
			auto &type = get<SPIRType>(var.basetype);

			if ((var.storage == StorageClassUniform || var.storage == StorageClassUniformConstant ||
			     var.storage == StorageClassPushConstant) &&
			    !is_hidden_variable(var))
			{
				switch (type.basetype)
				{
				case SPIRType::Struct:
					if (!ep_args.empty())
						ep_args += ", ";
					ep_args += "constant " + type_to_glsl(type) + "& " + to_name(var.self);
					ep_args += " [[buffer(" + convert_to_string(get_metal_resource_index(var, type.basetype)) + ")]]";
					break;
				case SPIRType::Sampler:
					if (!ep_args.empty())
						ep_args += ", ";
					ep_args += type_to_glsl(type) + " " + to_name(var.self);
					ep_args += " [[sampler(" + convert_to_string(get_metal_resource_index(var, type.basetype)) + ")]]";
					break;
				case SPIRType::Image:
					if (!ep_args.empty())
						ep_args += ", ";
					ep_args += type_to_glsl(type) + " " + to_name(var.self);
					ep_args += " [[texture(" + convert_to_string(get_metal_resource_index(var, type.basetype)) + ")]]";
					break;
				case SPIRType::SampledImage:
					if (!ep_args.empty())
						ep_args += ", ";
					ep_args += type_to_glsl(type) + " " + to_name(var.self);
					ep_args +=
					    " [[texture(" + convert_to_string(get_metal_resource_index(var, SPIRType::Image)) + ")]]";
					if (type.image.dim != DimBuffer)
					{
						ep_args += ", sampler " + to_sampler_expression(var.self);
						ep_args +=
						    " [[sampler(" + convert_to_string(get_metal_resource_index(var, SPIRType::Sampler)) + ")]]";
					}
					break;
				default:
					break;
				}
			}
			if (var.storage == StorageClassInput && is_builtin_variable(var))
			{
				if (!ep_args.empty())
					ep_args += ", ";
				BuiltIn bi_type = meta[var.self].decoration.builtin_type;
				ep_args += builtin_type_decl(bi_type) + " " + to_expression(var.self);
				ep_args += " [[" + builtin_qualifier(bi_type) + "]]";
			}
		}
	}

	if (!ep_args.empty() && append_comma)
		ep_args += ", ";

	return ep_args;
}

// Returns the Metal index of the resource of the specified type as used by the specified variable.
uint32_t CompilerMSL::get_metal_resource_index(SPIRVariable &var, SPIRType::BaseType basetype)
{
	auto &execution = get_entry_point();
	auto &var_dec = meta[var.self].decoration;
	uint32_t var_desc_set = (var.storage == StorageClassPushConstant) ? kPushConstDescSet : var_dec.set;
	uint32_t var_binding = (var.storage == StorageClassPushConstant) ? kPushConstBinding : var_dec.binding;

	// If a matching binding has been specified, find and use it
	for (auto p_res_bind : resource_bindings)
	{
		if (p_res_bind->stage == execution.model && p_res_bind->desc_set == var_desc_set &&
		    p_res_bind->binding == var_binding)
		{

			p_res_bind->used_by_shader = true;
			switch (basetype)
			{
			case SPIRType::Struct:
				return p_res_bind->msl_buffer;
			case SPIRType::Image:
				return p_res_bind->msl_texture;
			case SPIRType::Sampler:
				return p_res_bind->msl_sampler;
			default:
				return 0;
			}
		}
	}

	// If a binding has not been specified, revert to incrementing resource indices
	switch (basetype)
	{
	case SPIRType::Struct:
		return next_metal_resource_index.msl_buffer++;
	case SPIRType::Image:
		return next_metal_resource_index.msl_texture++;
	case SPIRType::Sampler:
		return next_metal_resource_index.msl_sampler++;
	default:
		return 0;
	}
}

// Returns the name of the entry point of this shader
string CompilerMSL::get_entry_point_name()
{
	return clean_func_name(to_name(entry_point));
}

// Returns the name of either the vertex index or instance index builtin
string CompilerMSL::get_vtx_idx_var_name(bool per_instance)
{
	BuiltIn builtin;
	uint32_t var_id;

	// Try modern builtin name first
	builtin = per_instance ? BuiltInInstanceIndex : BuiltInVertexIndex;
	var_id = builtin_vars[builtin];
	if (var_id)
		return to_expression(var_id);

	// Try legacy builtin name second
	builtin = per_instance ? BuiltInInstanceId : BuiltInVertexId;
	var_id = builtin_vars[builtin];
	if (var_id)
		return to_expression(var_id);

	return "missing_vtx_idx_var";
}

// If the struct contains indexed vertex input, and the offset is greater than the current
// size of the struct, appends a padding member to the struct, and returns the offset to
// use for the next member, which is the offset provided. Otherwise, no padding is added,
// and the struct size is returned.
uint32_t CompilerMSL::pad_to_offset(SPIRType &struct_type, bool is_indxd_vtx_input, uint32_t offset,
                                    uint32_t struct_size)
{
	if (!(is_indxd_vtx_input && offset > struct_size))
		return struct_size;

	auto &pad_type = get_pad_type(offset - struct_size);
	uint32_t mbr_idx = uint32_t(struct_type.member_types.size());
	struct_type.member_types.push_back(pad_type.self);
	set_member_name(struct_type.self, mbr_idx, ("pad" + convert_to_string(mbr_idx)));
	set_member_decoration(struct_type.self, mbr_idx, DecorationOffset, struct_size);
	return offset;
}

// Returns a char array type suitable for use as a padding member in a packed struct
SPIRType &CompilerMSL::get_pad_type(uint32_t pad_len)
{
	uint32_t pad_type_id = pad_type_ids_by_pad_len[pad_len];
	if (pad_type_id != 0)
		return get<SPIRType>(pad_type_id);

	pad_type_id = increase_bound_by(1);
	auto &ib_type = set<SPIRType>(pad_type_id);
	ib_type.storage = StorageClassGeneric;
	ib_type.basetype = SPIRType::Char;
	ib_type.width = 8;
	ib_type.array.push_back(pad_len);
	ib_type.array_size_literal.push_back(true);
	set_decoration(ib_type.self, DecorationArrayStride, pad_len);

	pad_type_ids_by_pad_len[pad_len] = pad_type_id;
	return ib_type;
}

string CompilerMSL::argument_decl(const SPIRFunction::Parameter &arg)
{
	auto &type = expression_type(arg.id);
	bool constref = !type.pointer || arg.write_count == 0;

	auto &var = get<SPIRVariable>(arg.id);
	return join(constref ? "const " : "", type_to_glsl(type), "& ", to_name(var.self), type_to_array_glsl(type));
}

// If we're currently in the entry point function, and the object
// has a qualified name, use it, otherwise use the standard name.
string CompilerMSL::to_name(uint32_t id, bool allow_alias)
{
	if (current_function && (current_function->self == entry_point))
	{
		string qual_name = meta.at(id).decoration.qualified_alias;
		if (!qual_name.empty())
			return qual_name;
	}
	return Compiler::to_name(id, allow_alias);
}

// Returns a name that combines the name of the struct with the name of the member, except for Builtins
string CompilerMSL::to_qualified_member_name(const SPIRType &type, uint32_t index)
{
	// Don't qualify Builtin names because they are unique and are treated as such when building expressions
	BuiltIn builtin;
	if (is_member_builtin(type, index, &builtin))
		return builtin_to_glsl(builtin);

	// Strip any underscore prefix from member name
	string mbr_name = to_member_name(type, index);
	size_t startPos = mbr_name.find_first_not_of("_");
	mbr_name = (startPos != std::string::npos) ? mbr_name.substr(startPos) : "";
	return join(to_name(type.self), "_", mbr_name);
}

// Ensures that the specified name is permanently usable by prepending a prefix
// if the first chars are _ and a digit, which indicate a transient name.
string CompilerMSL::ensure_valid_name(string name, string pfx)
{
	if (name.size() >= 2 && name[0] == '_' && isdigit(name[1]))
		return join(pfx, name);
	else
		return name;
}

// Returns an MSL string describing  the SPIR-V type
string CompilerMSL::type_to_glsl(const SPIRType &type)
{
	// Ignore the pointer type since GLSL doesn't have pointers.

	switch (type.basetype)
	{
	case SPIRType::Struct:
		// Need OpName lookup here to get a "sensible" name for a struct.
		return to_name(type.self);

	case SPIRType::Image:
	case SPIRType::SampledImage:
		return image_type_glsl(type);

	case SPIRType::Sampler:
		// Not really used.
		return "sampler";

	case SPIRType::Void:
		return "void";

	default:
		break;
	}

	if (is_scalar(type)) // Scalar builtin
	{
		switch (type.basetype)
		{
		case SPIRType::Boolean:
			return "bool";
		case SPIRType::Char:
			return "char";
		case SPIRType::Int:
			return (type.width == 16 ? "short" : "int");
		case SPIRType::UInt:
			return (type.width == 16 ? "ushort" : "uint");
		case SPIRType::AtomicCounter:
			return "atomic_uint";
		case SPIRType::Float:
			return (type.width == 16 ? "half" : "float");
		default:
			return "unknown_type";
		}
	}
	else if (is_vector(type)) // Vector builtin
	{
		switch (type.basetype)
		{
		case SPIRType::Boolean:
			return join("bool", type.vecsize);
		case SPIRType::Char:
			return join("char", type.vecsize);
			;
		case SPIRType::Int:
			return join((type.width == 16 ? "short" : "int"), type.vecsize);
		case SPIRType::UInt:
			return join((type.width == 16 ? "ushort" : "uint"), type.vecsize);
		case SPIRType::Float:
			return join((type.width == 16 ? "half" : "float"), type.vecsize);
		default:
			return "unknown_type";
		}
	}
	else
	{
		switch (type.basetype)
		{
		case SPIRType::Boolean:
		case SPIRType::Int:
		case SPIRType::UInt:
		case SPIRType::Float:
			return join((type.width == 16 ? "half" : "float"), type.columns, "x", type.vecsize);
		default:
			return "unknown_type";
		}
	}
}

// Returns an MSL string describing  the SPIR-V image type
string CompilerMSL::image_type_glsl(const SPIRType &type)
{
	string img_type_name;

	auto &img_type = type.image;
	if (img_type.depth)
	{
		switch (img_type.dim)
		{
		case spv::Dim2D:
			img_type_name += (img_type.ms ? "depth2d_ms" : (img_type.arrayed ? "depth2d_array" : "depth2d"));
			break;
		case spv::DimCube:
			img_type_name += (img_type.arrayed ? "depthcube_array" : "depthcube");
			break;
		default:
			img_type_name += "unknown_depth_texture_type";
			break;
		}
	}
	else
	{
		switch (img_type.dim)
		{
		case spv::Dim1D:
			img_type_name += (img_type.arrayed ? "texture1d_array" : "texture1d");
			break;
		case spv::DimBuffer:
		case spv::Dim2D:
			img_type_name += (img_type.ms ? "texture2d_ms" : (img_type.arrayed ? "texture2d_array" : "texture2d"));
			break;
		case spv::Dim3D:
			img_type_name += "texture3d";
			break;
		case spv::DimCube:
			img_type_name += (img_type.arrayed ? "texturecube_array" : "texturecube");
			break;
		default:
			img_type_name += "unknown_texture_type";
			break;
		}
	}

	// Append the pixel type
	auto &img_pix_type = get<SPIRType>(img_type.type);
	img_type_name += "<" + type_to_glsl(img_pix_type) + ">";

	return img_type_name;
}

// Returns an MSL string identifying the name of a SPIR-V builtin.
// Output builtins are qualified with the name of the stage out structure.
string CompilerMSL::builtin_to_glsl(BuiltIn builtin)
{
	switch (builtin)
	{

	// Override GLSL compiler strictness
	case BuiltInVertexId:
		return "gl_VertexID";
	case BuiltInInstanceId:
		return "gl_InstanceID";
	case BuiltInVertexIndex:
		return "gl_VertexIndex";
	case BuiltInInstanceIndex:
		return "gl_InstanceIndex";

	// Output builtins qualified with output struct when used in the entry function
	case BuiltInPosition:
	case BuiltInPointSize:
	case BuiltInClipDistance:
	case BuiltInLayer:
		if (current_function && (current_function->self == entry_point))
			return stage_out_var_name + "." + CompilerGLSL::builtin_to_glsl(builtin);
		else
			return CompilerGLSL::builtin_to_glsl(builtin);

	default:
		return CompilerGLSL::builtin_to_glsl(builtin);
	}
}

// Returns an MSL string attribute qualifer for a SPIR-V builtin
string CompilerMSL::builtin_qualifier(BuiltIn builtin)
{
	auto &execution = get_entry_point();

	switch (builtin)
	{
	// Vertex function in
	case BuiltInVertexId:
		return "vertex_id";
	case BuiltInVertexIndex:
		return "vertex_id";
	case BuiltInInstanceId:
		return "instance_id";
	case BuiltInInstanceIndex:
		return "instance_id";

	// Vertex function out
	case BuiltInClipDistance:
		return "clip_distance";
	case BuiltInPointSize:
		return "point_size";
	case BuiltInPosition:
		return "position";
	case BuiltInLayer:
		return "render_target_array_index";

	// Fragment function in
	case BuiltInFrontFacing:
		return "front_facing";
	case BuiltInPointCoord:
		return "point_coord";
	case BuiltInFragCoord:
		return "position";
	case BuiltInSampleId:
		return "sample_id";
	case BuiltInSampleMask:
		return "sample_mask";

	// Fragment function out
	case BuiltInFragDepth:
	{
		if (execution.flags & (1ull << ExecutionModeDepthGreater))
			return "depth(greater)";

		if (execution.flags & (1ull << ExecutionModeDepthLess))
			return "depth(less)";

		if (execution.flags & (1ull << ExecutionModeDepthUnchanged))
			return "depth(any)";
	}

	default:
		return "unsupported-built-in";
	}
}

// Returns an MSL string type declaration for a SPIR-V builtin
string CompilerMSL::builtin_type_decl(BuiltIn builtin)
{
	switch (builtin)
	{
	// Vertex function in
	case BuiltInVertexId:
		return "uint";
	case BuiltInVertexIndex:
		return "uint";
	case BuiltInInstanceId:
		return "uint";
	case BuiltInInstanceIndex:
		return "uint";

	// Vertex function out
	case BuiltInClipDistance:
		return "float";
	case BuiltInPointSize:
		return "float";
	case BuiltInPosition:
		return "float4";

	// Fragment function in
	case BuiltInFrontFacing:
		return "bool";
	case BuiltInPointCoord:
		return "float2";
	case BuiltInFragCoord:
		return "float4";
	case BuiltInSampleId:
		return "uint";
	case BuiltInSampleMask:
		return "uint";

	default:
		return "unsupported-built-in-type";
	}
}

// Returns the effective size of a buffer block struct member.
size_t CompilerMSL::get_declared_struct_member_size(const SPIRType &struct_type, uint32_t index) const
{
	uint32_t type_id = struct_type.member_types[index];
	auto dec_mask = get_member_decoration_mask(struct_type.self, index);
	return get_declared_type_size(type_id, dec_mask);
}

// Returns the effective size of a variable type.
size_t CompilerMSL::get_declared_type_size(uint32_t type_id) const
{
	return get_declared_type_size(type_id, get_decoration_mask(type_id));
}

// Returns the effective size of a variable type or member type,
// taking into consideration the specified mask of decorations.
size_t CompilerMSL::get_declared_type_size(uint32_t type_id, uint64_t dec_mask) const
{
	auto &type = get<SPIRType>(type_id);

	if (type.basetype == SPIRType::Struct)
		return get_declared_struct_size(type);

	switch (type.basetype)
	{
	case SPIRType::Unknown:
	case SPIRType::Void:
	case SPIRType::AtomicCounter:
	case SPIRType::Image:
	case SPIRType::SampledImage:
	case SPIRType::Sampler:
		SPIRV_CROSS_THROW("Querying size of object with opaque size.");
	default:
		break;
	}

	size_t component_size = type.width / 8;
	unsigned vecsize = type.vecsize;
	unsigned columns = type.columns;

	if (!type.array.empty())
	{
		// For arrays, we can use ArrayStride to get an easy check if it has been populated.
		// ArrayStride is part of the array type not OpMemberDecorate.
		auto &dec = meta[type_id].decoration;
		if (dec.decoration_flags & (1ull << DecorationArrayStride))
			return dec.array_stride * to_array_size_literal(type, uint32_t(type.array.size()) - 1);
<<<<<<< HEAD
	}

	// Vectors.
	if (columns == 1)
		return vecsize * component_size;
	else
	{
		// Per SPIR-V spec, matrices must be tightly packed and aligned up for vec3 accesses.
		if ((dec_mask & (1ull << DecorationRowMajor)) && columns == 3)
			columns = 4;
		else if ((dec_mask & (1ull << DecorationColMajor)) && vecsize == 3)
			vecsize = 4;

		return vecsize * columns * component_size;
=======
		else
		{
			SPIRV_CROSS_THROW("Type does not have ArrayStride set.");
		}
>>>>>>> 9ccd1aea
	}
}

// Sort both type and meta member content based on builtin status (put builtins at end),
// then by the required sorting aspect.
void MemberSorter::sort()
{
	// Create a temporary array of consecutive member indices and sort it base on how
	// the members should be reordered, based on builtin and sorting aspect meta info.
	size_t mbr_cnt = type.member_types.size();
	vector<uint32_t> mbr_idxs(mbr_cnt);
	iota(mbr_idxs.begin(), mbr_idxs.end(), 0); // Fill with consecutive indices
	std::sort(mbr_idxs.begin(), mbr_idxs.end(), *this); // Sort member indices based on sorting aspect

	// Move type and meta member info to the order defined by the sorted member indices.
	// This is done by creating temporary copies of both member types and meta, and then
	// copying back to the original content at the sorted indices.
	auto mbr_types_cpy = type.member_types;
	auto mbr_meta_cpy = meta.members;
	for (uint32_t mbr_idx = 0; mbr_idx < mbr_cnt; mbr_idx++)
	{
		type.member_types[mbr_idx] = mbr_types_cpy[mbr_idxs[mbr_idx]];
		meta.members[mbr_idx] = mbr_meta_cpy[mbr_idxs[mbr_idx]];
	}
}

// Sort first by builtin status (put builtins at end), then by the sorting aspect.
bool MemberSorter::operator()(uint32_t mbr_idx1, uint32_t mbr_idx2)
{
	auto &mbr_meta1 = meta.members[mbr_idx1];
	auto &mbr_meta2 = meta.members[mbr_idx2];
	if (mbr_meta1.builtin != mbr_meta2.builtin)
		return mbr_meta2.builtin;
	else
		switch (sort_aspect)
		{
		case Location:
			return mbr_meta1.location < mbr_meta2.location;
		case LocationReverse:
			return mbr_meta1.location > mbr_meta2.location;
		case Offset:
			return mbr_meta1.offset < mbr_meta2.offset;
		case OffsetThenLocationReverse:
			return (mbr_meta1.offset < mbr_meta2.offset) ||
			       ((mbr_meta1.offset == mbr_meta2.offset) && (mbr_meta1.location > mbr_meta2.location));
		default:
			return false;
		}
}<|MERGE_RESOLUTION|>--- conflicted
+++ resolved
@@ -1988,7 +1988,6 @@
 		auto &dec = meta[type_id].decoration;
 		if (dec.decoration_flags & (1ull << DecorationArrayStride))
 			return dec.array_stride * to_array_size_literal(type, uint32_t(type.array.size()) - 1);
-<<<<<<< HEAD
 	}
 
 	// Vectors.
@@ -2003,12 +2002,6 @@
 			vecsize = 4;
 
 		return vecsize * columns * component_size;
-=======
-		else
-		{
-			SPIRV_CROSS_THROW("Type does not have ArrayStride set.");
-		}
->>>>>>> 9ccd1aea
 	}
 }
 
